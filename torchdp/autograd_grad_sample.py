#!/usr/bin/env python3
# Copyright (c) Facebook, Inc. and its affiliates. All Rights Reserved
"""
Taken from https://github.com/cybertronai/autograd-hacks

Original license is Unlicense. We put it here for user's convenience, with
the author's permission.
"""

from functools import partial
from typing import List

import torch
import torch.nn as nn

from .supported_layers_grad_samplers import _supported_layers_grad_samplers
from .utils import get_layer_type, requires_grad


# work-around for https://github.com/pytorch/pytorch/issues/25723
_hooks_disabled: bool = False


def add_hooks(model: nn.Module, loss_type: str = "mean", batch_dim: int = 0) -> None:
    """
    Adds hooks to model to save activations and backprop values.
    The hooks will
    1. save activations into param.activations during forward pass
    2. append backprops to params.backprops_list during backward pass.
    Call "remove_hooks(model)" to disable this.
    Args:
        model: the model to add hooks to
        loss_type: either "mean" or "sum" depending whether backpropped
        loss was averaged or summed over batch (default: "mean")
        batch_dim: the batch dimension (default: 0)
    """
<<<<<<< HEAD

    if hasattr(model, "autograd_grad_sample_hooks"):
        raise ValueError("Trying to add hooks twice to the same model")

=======
>>>>>>> 785b9597
    global _hooks_disabled
    _hooks_disabled = False

    if loss_type not in ("sum", "mean"):
        raise ValueError(f"loss_type = {loss_type}. Only 'sum' and 'mean' supported")

    handles = []
    for layer in model.modules():
        if get_layer_type(layer) in _supported_layers_grad_samplers.keys():
            handles.append(layer.register_forward_hook(_capture_activations))

            handles.append(
                layer.register_backward_hook(
                    partial(
                        _capture_backprops, loss_type=loss_type, batch_dim=batch_dim
                    )
                )
            )

    model.__dict__.setdefault("autograd_grad_sample_hooks", []).extend(handles)


def remove_hooks(model: nn.Module) -> None:
    """
    Remove hooks added by add_hooks(model)
    """
    if not hasattr(model, "autograd_grad_sample_hooks"):
        raise ValueError("Asked to remove hooks, but no hooks found")
    else:
        for handle in model.autograd_grad_sample_hooks:
            handle.remove()
        del model.autograd_grad_sample_hooks


def disable_hooks() -> None:
    """
    Globally disable all hooks installed by this library.
    """
    global _hooks_disabled
    _hooks_disabled = True


def enable_hooks() -> None:
    """the opposite of disable_hooks()"""
    global _hooks_disabled
    _hooks_disabled = False


def is_supported(layer: nn.Module) -> bool:
    """Check if this layer is supported"""
    return get_layer_type(layer) in _supported_layers_grad_samplers.keys()


def _capture_activations(
    layer: nn.Module, input: List[torch.Tensor], output: torch.Tensor
):
    """Save activations into layer.activations in forward pass"""
    if _hooks_disabled:
        return
    if get_layer_type(layer) not in _supported_layers_grad_samplers.keys():
        raise ValueError("Hook installed on unsupported layer")

    layer.activations = input[0].detach()


def _capture_backprops(
    layer: nn.Module,
    _input: torch.Tensor,
    output: torch.Tensor,
    loss_type: str,
    batch_dim: int,
):
    """Capture backprops in backward pass and store per-sample gradients."""

    if _hooks_disabled:
        return

    backprops = output[0].detach()
    _compute_grad_sample(layer, backprops, loss_type, batch_dim)


def _create_or_extend_grad_sample(
    param: torch.Tensor, grad_sample: torch.Tensor, batch_dim: int
) -> None:
    """
    Create a 'grad_sample' attribute in the given parameter, or append to it
    if it already exists.
    """

    if hasattr(param, "grad_sample"):
        param.grad_sample = torch.cat((param.grad_sample, grad_sample), batch_dim)
    else:
        param.grad_sample = grad_sample


<<<<<<< HEAD
def _compute_grad_sample(
    layer: nn.Module, backprops: torch.Tensor, loss_type: str, batch_dim: int
=======
def _check_layer_sanity(layer):
    if not hasattr(layer, "activations"):
        raise ValueError(
            f"No activations detected for {type(layer)},"
            " run forward after add_hooks(model)"
        )
    if not hasattr(layer, "backprops_list"):
        raise ValueError("No backprops detected, run backward after add_hooks(model)")
    if len(layer.backprops_list) != 1:
        raise ValueError(
            "Multiple backprops detected, make sure to call clear_backprops(model)"
        )


def compute_grad_sample(
    model: nn.Module, loss_type: str = "mean", batch_dim: int = 0
>>>>>>> 785b9597
) -> None:
    """
    Compute per-example gradients and save them under 'param.grad_sample'.
    Must be called after loss.backprop()
    Args:
        layer: the layer for which to computer per-sample gradients
        backprops: the captured backpros
        loss_type: either "mean" or "sum" depending whether backpropped
        loss was averaged or summed over batch
        batch_dim: the batch dimension
    """
<<<<<<< HEAD

    layer_type = get_layer_type(layer)
    if not requires_grad(layer) or layer_type not in _supported_layers:
        return
    if not hasattr(layer, "activations"):
        raise ValueError(
            f"No activations detected for {type(layer)},"
            " run forward after add_hooks(model)"
        )

    A = layer.activations
    n = A.shape[batch_dim]
    if loss_type == "mean":
        B = backprops * n
    else:  # loss_type == 'sum':
        B = backprops

    if batch_dim != 0:
        A = A.permute([batch_dim] + [x for x in range(A.dim()) if x != batch_dim])
        B = B.permute([batch_dim] + [x for x in range(B.dim()) if x != batch_dim])

    if layer_type == "Linear":
        gs = torch.einsum("n...i,n...j->n...ij", B, A)
        _create_or_extend_grad_sample(
            layer.weight, torch.einsum("n...ij->nij", gs), batch_dim
        )
        if layer.bias is not None:
            _create_or_extend_grad_sample(
                layer.bias, torch.einsum("n...k->nk", B), batch_dim
            )

    if layer_type == "LayerNorm":
        _create_or_extend_grad_sample(
            layer.weight,
            sum_over_all_but_batch_and_last_n(
                F.layer_norm(A, layer.normalized_shape, eps=layer.eps) * B,
                layer.weight.dim(),
            ),
            batch_dim,
        )
        _create_or_extend_grad_sample(
            layer.bias,
            sum_over_all_but_batch_and_last_n(B, layer.bias.dim()),
            batch_dim,
        )

    if layer_type == "GroupNorm":
        gs = F.group_norm(A, layer.num_groups, eps=layer.eps) * B
        _create_or_extend_grad_sample(
            layer.weight, torch.einsum("ni...->ni", gs), batch_dim
        )
        if layer.bias is not None:
            _create_or_extend_grad_sample(
                layer.bias, torch.einsum("ni...->ni", B), batch_dim
            )

    elif layer_type in ("InstanceNorm1d", "InstanceNorm2d", "InstanceNorm3d"):
        gs = F.instance_norm(A, eps=layer.eps) * B
        _create_or_extend_grad_sample(
            layer.weight, torch.einsum("ni...->ni", gs), batch_dim
        )
        if layer.bias is not None:
            _create_or_extend_grad_sample(
                layer.bias, torch.einsum("ni...->ni", B), batch_dim
            )

    elif layer_type in ("Conv2d", "Conv1d"):
        # get A and B in shape depending on the Conv layer
        if layer_type == "Conv2d":
            A = torch.nn.functional.unfold(
                A, layer.kernel_size, padding=layer.padding, stride=layer.stride
            )
            B = B.reshape(n, -1, A.shape[-1])
        elif layer_type == "Conv1d":
            # unfold doesn't work for 3D tensors; so force it to be 4D
            A = A.unsqueeze(-2)  # add the H dimension
            # set arguments to tuples with appropriate second element
            A = torch.nn.functional.unfold(
                A,
                (1, layer.kernel_size[0]),
                padding=(0, layer.padding[0]),
                stride=(1, layer.stride[0]),
            )
            B = B.reshape(n, -1, A.shape[-1])
        try:
            # n=batch_sz; o=num_out_channels; p=num_in_channels*kernel_sz
            grad_sample = (
                torch.einsum("noq,npq->nop", B, A)
                if layer.groups == 1
                else torch.einsum("njk,njk->nj", B, A)
            )
            shape = [n] + list(layer.weight.shape)
            _create_or_extend_grad_sample(
                layer.weight, grad_sample.reshape(shape), batch_dim
            )
        except Exception as e:
            raise type(e)(
                f"{e} There is probably a problem with {layer_type}.groups"
                + "It should be either 1 or in_channel"
            )
        if layer.bias is not None:
            _create_or_extend_grad_sample(layer.bias, torch.sum(B, dim=2), batch_dim)
    if layer_type == "SequenceBias":
        _create_or_extend_grad_sample(layer.bias, B[:, -1], batch_dim)
=======
    if loss_type not in ("sum", "mean"):
        raise ValueError(f"loss_type = {loss_type}. Only 'sum' and 'mean' supported")
    for layer in model.modules():
        layer_type = get_layer_type(layer)
        if (
            not requires_grad(layer)
            or layer_type not in _supported_layers_grad_samplers.keys()
        ):
            continue

        _check_layer_sanity(layer)

        A = layer.activations
        n = A.shape[batch_dim]
        if loss_type == "mean":
            B = layer.backprops_list[0] * n
        else:  # loss_type == 'sum':
            B = layer.backprops_list[0]
        # rearrange the blob dimensions
        if batch_dim != 0:
            A = A.permute([batch_dim] + [x for x in range(A.dim()) if x != batch_dim])
            B = B.permute([batch_dim] + [x for x in range(B.dim()) if x != batch_dim])
        # compute grad sample for  individual layers
        compute_layer_grad_sample = _supported_layers_grad_samplers.get(
            get_layer_type(layer)
        )
        compute_layer_grad_sample(layer, A, B)
>>>>>>> 785b9597
<|MERGE_RESOLUTION|>--- conflicted
+++ resolved
@@ -7,7 +7,6 @@
 the author's permission.
 """
 
-from functools import partial
 from typing import List
 
 import torch
@@ -20,8 +19,11 @@
 # work-around for https://github.com/pytorch/pytorch/issues/25723
 _hooks_disabled: bool = False
 
+# global switch to catch double backprop errors on Hessian computation
+_enforce_fresh_backprop: bool = False
 
-def add_hooks(model: nn.Module, loss_type: str = "mean", batch_dim: int = 0) -> None:
+
+def add_hooks(model: nn.Module) -> None:
     """
     Adds hooks to model to save activations and backprop values.
     The hooks will
@@ -29,36 +31,16 @@
     2. append backprops to params.backprops_list during backward pass.
     Call "remove_hooks(model)" to disable this.
     Args:
-        model: the model to add hooks to
-        loss_type: either "mean" or "sum" depending whether backpropped
-        loss was averaged or summed over batch (default: "mean")
-        batch_dim: the batch dimension (default: 0)
+        model:
     """
-<<<<<<< HEAD
-
-    if hasattr(model, "autograd_grad_sample_hooks"):
-        raise ValueError("Trying to add hooks twice to the same model")
-
-=======
->>>>>>> 785b9597
     global _hooks_disabled
     _hooks_disabled = False
-
-    if loss_type not in ("sum", "mean"):
-        raise ValueError(f"loss_type = {loss_type}. Only 'sum' and 'mean' supported")
 
     handles = []
     for layer in model.modules():
         if get_layer_type(layer) in _supported_layers_grad_samplers.keys():
             handles.append(layer.register_forward_hook(_capture_activations))
-
-            handles.append(
-                layer.register_backward_hook(
-                    partial(
-                        _capture_backprops, loss_type=loss_type, batch_dim=batch_dim
-                    )
-                )
-            )
+            handles.append(layer.register_backward_hook(_capture_backprops))
 
     model.__dict__.setdefault("autograd_grad_sample_hooks", []).extend(handles)
 
@@ -106,40 +88,33 @@
     layer.activations = input[0].detach()
 
 
-def _capture_backprops(
-    layer: nn.Module,
-    _input: torch.Tensor,
-    output: torch.Tensor,
-    loss_type: str,
-    batch_dim: int,
-):
-    """Capture backprops in backward pass and store per-sample gradients."""
+def _capture_backprops(layer: nn.Module, _input, output):
+    """Append backprop to layer.backprops_list in backward pass."""
+    global _enforce_fresh_backprop
 
     if _hooks_disabled:
         return
 
-    backprops = output[0].detach()
-    _compute_grad_sample(layer, backprops, loss_type, batch_dim)
+    if _enforce_fresh_backprop:
+        if hasattr(layer, "backprops_list"):
+            raise ValueError(
+                f"Seeing result of previous backprop, "
+                f"use clear_backprops(model) to clear"
+            )
+        _enforce_fresh_backprop = False
+
+    if not hasattr(layer, "backprops_list"):
+        layer.backprops_list = []
+    layer.backprops_list.append(output[0].detach())
 
 
-def _create_or_extend_grad_sample(
-    param: torch.Tensor, grad_sample: torch.Tensor, batch_dim: int
-) -> None:
-    """
-    Create a 'grad_sample' attribute in the given parameter, or append to it
-    if it already exists.
-    """
-
-    if hasattr(param, "grad_sample"):
-        param.grad_sample = torch.cat((param.grad_sample, grad_sample), batch_dim)
-    else:
-        param.grad_sample = grad_sample
+def clear_backprops(model: nn.Module) -> None:
+    """Delete layer.backprops_list in every layer."""
+    for layer in model.modules():
+        if hasattr(layer, "backprops_list"):
+            del layer.backprops_list
 
 
-<<<<<<< HEAD
-def _compute_grad_sample(
-    layer: nn.Module, backprops: torch.Tensor, loss_type: str, batch_dim: int
-=======
 def _check_layer_sanity(layer):
     if not hasattr(layer, "activations"):
         raise ValueError(
@@ -156,124 +131,15 @@
 
 def compute_grad_sample(
     model: nn.Module, loss_type: str = "mean", batch_dim: int = 0
->>>>>>> 785b9597
 ) -> None:
     """
     Compute per-example gradients and save them under 'param.grad_sample'.
     Must be called after loss.backprop()
     Args:
-        layer: the layer for which to computer per-sample gradients
-        backprops: the captured backpros
+        model:
         loss_type: either "mean" or "sum" depending whether backpropped
         loss was averaged or summed over batch
-        batch_dim: the batch dimension
     """
-<<<<<<< HEAD
-
-    layer_type = get_layer_type(layer)
-    if not requires_grad(layer) or layer_type not in _supported_layers:
-        return
-    if not hasattr(layer, "activations"):
-        raise ValueError(
-            f"No activations detected for {type(layer)},"
-            " run forward after add_hooks(model)"
-        )
-
-    A = layer.activations
-    n = A.shape[batch_dim]
-    if loss_type == "mean":
-        B = backprops * n
-    else:  # loss_type == 'sum':
-        B = backprops
-
-    if batch_dim != 0:
-        A = A.permute([batch_dim] + [x for x in range(A.dim()) if x != batch_dim])
-        B = B.permute([batch_dim] + [x for x in range(B.dim()) if x != batch_dim])
-
-    if layer_type == "Linear":
-        gs = torch.einsum("n...i,n...j->n...ij", B, A)
-        _create_or_extend_grad_sample(
-            layer.weight, torch.einsum("n...ij->nij", gs), batch_dim
-        )
-        if layer.bias is not None:
-            _create_or_extend_grad_sample(
-                layer.bias, torch.einsum("n...k->nk", B), batch_dim
-            )
-
-    if layer_type == "LayerNorm":
-        _create_or_extend_grad_sample(
-            layer.weight,
-            sum_over_all_but_batch_and_last_n(
-                F.layer_norm(A, layer.normalized_shape, eps=layer.eps) * B,
-                layer.weight.dim(),
-            ),
-            batch_dim,
-        )
-        _create_or_extend_grad_sample(
-            layer.bias,
-            sum_over_all_but_batch_and_last_n(B, layer.bias.dim()),
-            batch_dim,
-        )
-
-    if layer_type == "GroupNorm":
-        gs = F.group_norm(A, layer.num_groups, eps=layer.eps) * B
-        _create_or_extend_grad_sample(
-            layer.weight, torch.einsum("ni...->ni", gs), batch_dim
-        )
-        if layer.bias is not None:
-            _create_or_extend_grad_sample(
-                layer.bias, torch.einsum("ni...->ni", B), batch_dim
-            )
-
-    elif layer_type in ("InstanceNorm1d", "InstanceNorm2d", "InstanceNorm3d"):
-        gs = F.instance_norm(A, eps=layer.eps) * B
-        _create_or_extend_grad_sample(
-            layer.weight, torch.einsum("ni...->ni", gs), batch_dim
-        )
-        if layer.bias is not None:
-            _create_or_extend_grad_sample(
-                layer.bias, torch.einsum("ni...->ni", B), batch_dim
-            )
-
-    elif layer_type in ("Conv2d", "Conv1d"):
-        # get A and B in shape depending on the Conv layer
-        if layer_type == "Conv2d":
-            A = torch.nn.functional.unfold(
-                A, layer.kernel_size, padding=layer.padding, stride=layer.stride
-            )
-            B = B.reshape(n, -1, A.shape[-1])
-        elif layer_type == "Conv1d":
-            # unfold doesn't work for 3D tensors; so force it to be 4D
-            A = A.unsqueeze(-2)  # add the H dimension
-            # set arguments to tuples with appropriate second element
-            A = torch.nn.functional.unfold(
-                A,
-                (1, layer.kernel_size[0]),
-                padding=(0, layer.padding[0]),
-                stride=(1, layer.stride[0]),
-            )
-            B = B.reshape(n, -1, A.shape[-1])
-        try:
-            # n=batch_sz; o=num_out_channels; p=num_in_channels*kernel_sz
-            grad_sample = (
-                torch.einsum("noq,npq->nop", B, A)
-                if layer.groups == 1
-                else torch.einsum("njk,njk->nj", B, A)
-            )
-            shape = [n] + list(layer.weight.shape)
-            _create_or_extend_grad_sample(
-                layer.weight, grad_sample.reshape(shape), batch_dim
-            )
-        except Exception as e:
-            raise type(e)(
-                f"{e} There is probably a problem with {layer_type}.groups"
-                + "It should be either 1 or in_channel"
-            )
-        if layer.bias is not None:
-            _create_or_extend_grad_sample(layer.bias, torch.sum(B, dim=2), batch_dim)
-    if layer_type == "SequenceBias":
-        _create_or_extend_grad_sample(layer.bias, B[:, -1], batch_dim)
-=======
     if loss_type not in ("sum", "mean"):
         raise ValueError(f"loss_type = {loss_type}. Only 'sum' and 'mean' supported")
     for layer in model.modules():
@@ -300,5 +166,4 @@
         compute_layer_grad_sample = _supported_layers_grad_samplers.get(
             get_layer_type(layer)
         )
-        compute_layer_grad_sample(layer, A, B)
->>>>>>> 785b9597
+        compute_layer_grad_sample(layer, A, B)