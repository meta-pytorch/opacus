--- conflicted
+++ resolved
@@ -443,11 +443,7 @@
                 test(model, test_loader, privacy_engine, device=device)
 
     mean_acc = test(model, test_loader, privacy_engine, device=device)
-<<<<<<< HEAD
-    torch.save(mean_acc, "run_results_chr_lstm_classification.pt")
-=======
     torch.save(mean_acc, f"run_results_chr_{args.mode}_classification.pt")
->>>>>>> 78e2f49c
 
 
 if __name__ == "__main__":
