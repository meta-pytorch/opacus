--- conflicted
+++ resolved
@@ -108,14 +108,8 @@
 
         for p in self.params:
             _check_processed_flag(p.grad_sample)
-
-<<<<<<< HEAD
             grad_sample = self._get_flat_grad_sample(p)
-            grad = torch.einsum("i,i...", per_sample_clip_factor, grad_sample)
-=======
-            grad_sample = _get_flat_grad_sample(p)
             grad = contract("i,i...", per_sample_clip_factor, grad_sample)
->>>>>>> fc71e2b6
 
             if p.summed_grad is not None:
                 p.summed_grad += grad
