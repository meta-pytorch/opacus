--- conflicted
+++ resolved
@@ -38,7 +38,12 @@
     )
     @settings(deadline=10000)
     def test_3d_input_groups(
-        self, N: int, C: int, H: int, W: int, num_groups: Union[int, str]
+        self,
+        N: int,
+        C: int,
+        H: int,
+        W: int,
+        num_groups: Union[int, str],
     ):
 
         if num_groups == "C":
@@ -48,10 +53,5 @@
             return
 
         x = torch.randn([N, C, H, W])
-        ew_compatible = N > 0
         norm = nn.GroupNorm(num_groups=num_groups, num_channels=C, affine=True)
-<<<<<<< HEAD
-        self.run_test(x, norm, batch_first=True, ew_compatible=ew_compatible)
-=======
-        self.run_test(x, norm, batch_first=True, ew_compatible=N > 0)
->>>>>>> c89a3bfd
+        self.run_test(x, norm, batch_first=True, ew_compatible=N > 0)