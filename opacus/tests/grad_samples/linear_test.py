#!/usr/bin/env python3
# Copyright (c) Meta Platforms, Inc. and affiliates.
#
# Licensed under the Apache License, Version 2.0 (the "License");
# you may not use this file except in compliance with the License.
# You may obtain a copy of the License at
#
#     http://www.apache.org/licenses/LICENSE-2.0
#
# Unless required by applicable law or agreed to in writing, software
# distributed under the License is distributed on an "AS IS" BASIS,
# WITHOUT WARRANTIES OR CONDITIONS OF ANY KIND, either express or implied.
# See the License for the specific language governing permissions and
# limitations under the License.

import hypothesis.strategies as st
import torch
import torch.nn as nn
from hypothesis import given, settings

from .common import GradSampleHooks_test


class Linear_test(GradSampleHooks_test):
    @given(
        N=st.integers(0, 4),
        Z=st.integers(1, 4),
        H=st.integers(1, 3),
        W=st.integers(10, 17),
        input_dim=st.integers(2, 4),
        bias=st.booleans(),
        batch_first=st.booleans(),
        test_or_check=st.integers(1, 2),
    )
    @settings(deadline=10000)
    def test_input_bias(
        self,
        N: int,
        Z: int,
        W: int,
        H: int,
        input_dim: int,
        bias: bool,
        batch_first: bool,
        test_or_check: int,
    ):

        if input_dim == 2:
            if not batch_first:
                return  # see https://github.com/pytorch/opacus/pull/265
            else:
                x_shape = [N, W]
        if input_dim == 3:
            x_shape = [N, Z, W]
        if input_dim == 4:
            x_shape = [N, Z, H, W]

        linear = nn.Linear(W, W + 2, bias=bias)
        x = torch.randn(x_shape)
        if not batch_first:
            x = x.transpose(0, 1)
<<<<<<< HEAD
        ew_compatible = N > 0
        self.run_test(x, linear, batch_first=batch_first, ew_compatible=ew_compatible)
=======
        self.run_test(x, linear, batch_first=batch_first, ew_compatible=N > 0)
>>>>>>> c89a3bfd
<|MERGE_RESOLUTION|>--- conflicted
+++ resolved
@@ -30,7 +30,6 @@
         input_dim=st.integers(2, 4),
         bias=st.booleans(),
         batch_first=st.booleans(),
-        test_or_check=st.integers(1, 2),
     )
     @settings(deadline=10000)
     def test_input_bias(
@@ -42,7 +41,6 @@
         input_dim: int,
         bias: bool,
         batch_first: bool,
-        test_or_check: int,
     ):
 
         if input_dim == 2:
@@ -59,9 +57,4 @@
         x = torch.randn(x_shape)
         if not batch_first:
             x = x.transpose(0, 1)
-<<<<<<< HEAD
-        ew_compatible = N > 0
-        self.run_test(x, linear, batch_first=batch_first, ew_compatible=ew_compatible)
-=======
-        self.run_test(x, linear, batch_first=batch_first, ew_compatible=N > 0)
->>>>>>> c89a3bfd
+        self.run_test(x, linear, batch_first=batch_first, ew_compatible=N > 0)