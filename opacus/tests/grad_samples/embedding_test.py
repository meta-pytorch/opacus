#!/usr/bin/env python3
# Copyright (c) Meta Platforms, Inc. and affiliates.
#
# Licensed under the Apache License, Version 2.0 (the "License");
# you may not use this file except in compliance with the License.
# You may obtain a copy of the License at
#
#     http://www.apache.org/licenses/LICENSE-2.0
#
# Unless required by applicable law or agreed to in writing, software
# distributed under the License is distributed on an "AS IS" BASIS,
# WITHOUT WARRANTIES OR CONDITIONS OF ANY KIND, either express or implied.
# See the License for the specific language governing permissions and
# limitations under the License.

import hypothesis.strategies as st
import torch
import torch.nn as nn
from hypothesis import given, settings

from .common import GradSampleHooks_test


class Embedding_test(GradSampleHooks_test):
    @given(
        N=st.integers(0, 4),
        T=st.integers(1, 5),
        Q=st.integers(1, 4),
        R=st.integers(1, 2),
        V=st.integers(2, 32),
        D=st.integers(10, 17),
        dim=st.integers(2, 4),
        batch_first=st.booleans(),
    )
    @settings(deadline=10000)
    def test_input_across_dims(
        self,
        N: int,
        T: int,
        Q: int,
        R: int,
        V: int,
        D: int,
        dim: int,
        batch_first: bool,
    ):

        if dim == 1:  # TODO: fix when dim is 1
            size = [T]
        elif dim == 2:
            size = [N, T]
        elif dim == 3:
            size = [N, T, Q]
        elif dim == 4:
            size = [N, T, Q, R]

        emb = nn.Embedding(V, D)
<<<<<<< HEAD
        x = torch.randint(low=0, high=V - 1, size=size)
        self.run_test(x, emb, batch_first=batch_first, ew_compatible=N > 0)
=======
        x = torch.randint(low=0, high=V, size=size)
        self.run_test(x, emb, batch_first=batch_first)
>>>>>>> 64680d16
<|MERGE_RESOLUTION|>--- conflicted
+++ resolved
@@ -55,10 +55,5 @@
             size = [N, T, Q, R]
 
         emb = nn.Embedding(V, D)
-<<<<<<< HEAD
-        x = torch.randint(low=0, high=V - 1, size=size)
-        self.run_test(x, emb, batch_first=batch_first, ew_compatible=N > 0)
-=======
         x = torch.randint(low=0, high=V, size=size)
-        self.run_test(x, emb, batch_first=batch_first)
->>>>>>> 64680d16
+        self.run_test(x, emb, batch_first=batch_first, ew_compatible=N > 0)