--- conflicted
+++ resolved
@@ -55,11 +55,5 @@
             size = [N, T, Q, R]
 
         emb = nn.Embedding(V, D)
-<<<<<<< HEAD
-        x = torch.randint(low=0, high=V - 1, size=size)
-        ew_compatible = N > 0
-        self.run_test(x, emb, batch_first=batch_first, ew_compatible=ew_compatible)
-=======
         x = torch.randint(low=0, high=V, size=size)
-        self.run_test(x, emb, batch_first=batch_first, ew_compatible=N > 0)
->>>>>>> c89a3bfd
+        self.run_test(x, emb, batch_first=batch_first, ew_compatible=N > 0)