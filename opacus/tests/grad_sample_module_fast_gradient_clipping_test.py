--- conflicted
+++ resolved
@@ -351,11 +351,8 @@
         diff = flat_norms_normal - flat_norms_gc
 
         logging.info(f"Diff = {diff}")
-<<<<<<< HEAD
-        msg = "Fail: Gradients from vanilla DP-SGD and from fast gradient clipping are different"
-=======
+
         msg = "Fail: Gradient norms from vanilla DP-SGD and from fast gradient clipping are different"
->>>>>>> 0eb4b3ee
         assert torch.allclose(flat_norms_normal, flat_norms_gc, atol=1e-3), msg
 
     def test_gradient_calculation(self):
