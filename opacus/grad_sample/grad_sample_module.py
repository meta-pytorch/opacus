--- conflicted
+++ resolved
@@ -22,18 +22,15 @@
 import torch
 import torch.nn as nn
 from opacus.layers.dp_rnn import DPRNNBase, DPRNNCellBase, RNNLinear
-<<<<<<< HEAD
 from opacus.utils.module_utils import requires_grad, trainable_modules
 from opacus.grad_sample.gsm_base import AbstractGradSampleModule
 from abc import ABC, abstractmethod
-=======
 from opacus.utils.module_utils import (
     requires_grad,
     trainable_modules,
     trainable_parameters,
 )
 
->>>>>>> d079ffd6
 
 logger = logging.getLogger(__name__)
 
@@ -130,79 +127,9 @@
         self.hooks_enabled = False
         self.add_hooks(loss_reduction=loss_reduction, batch_first=batch_first)
 
-<<<<<<< HEAD
     def forward(self, *args, **kwargs):
         return self._module(*args, **kwargs)
 
-=======
-        for _, p in trainable_parameters(self):
-            p.grad_sample = None
-            p._forward_counter = 0
-
-    def __getattr__(self, item):
-        try:
-            return super().__getattr__(item)
-        except AttributeError as e:
-            submodules = dict(self._module.named_modules())
-            if item and item in submodules:
-                return submodules[item]
-            raise e
-
-    def forward(self, *args, **kwargs):
-        return self._module(*args, **kwargs)
-
-    def zero_grad(self, set_to_none: bool = False):
-        """
-        Clear gradients.
-
-        Clears ``p.grad`` and ``p.grad_sample`` for all of it's parameters
-
-        Notes:
-            ``set_to_none`` argument only affects ``p.grad``. ``p.grad_sample`` is
-            never zeroed out and always set to None.
-            Normal grads can do this, because their shape is always the same.
-            Grad samples do not behave like this, as we accumulate gradients from different
-            batches in a list
-
-        Args:
-            set_to_none: instead of setting to zero, set the grads to None. (only
-            affects regular gradients. Per sample gradients are always set to None)
-        """
-        if set_to_none is False:
-            logger.info(
-                "Despite set_to_none is set to False, "
-                "opacus will set p.grad_sample to None due to "
-                "non-trivial gradient accumulation behaviour"
-            )
-        self.set_grad_sample_to_none()
-        super().zero_grad(set_to_none)
-
-    def set_grad_sample_to_none(self):
-        """
-        Sets ``.grad_sample`` to None
-        """
-        for _, p in trainable_parameters(self):
-            p.grad_sample = None
-
-    def del_grad_sample(self):
-        """
-        Deleted ``.grad_sample`` attribute from all model parameters
-        """
-        for _, p in trainable_parameters(self):
-            del p.grad_sample
-
-    def to_standard_module(self) -> nn.Module:
-        """
-        Returns the standard nn.Module wrapped by this, eliminating all traces
-        of grad samples and hooks
-
-        Returns:
-            The wrapped module
-        """
-        self._close()
-        return self._module
-
->>>>>>> d079ffd6
     def add_hooks(
         self, *, loss_reduction: str = "mean", batch_first: bool = True
     ) -> None:
