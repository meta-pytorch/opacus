--- conflicted
+++ resolved
@@ -29,16 +29,10 @@
 
 
 def wrap_collate_with_empty(
-<<<<<<< HEAD
-    collate_fn: Optional[_collate_fn_t],
-    sample_empty_shapes: Sequence[torch.Size],
-    dtypes: Sequence[torch.dtype],
-=======
     *,
     collate_fn: Optional[_collate_fn_t],
     sample_empty_shapes: Sequence[Tuple],
     dtypes: Sequence[Union[torch.dtype, Type]],
->>>>>>> c89a3bfd
 ):
     """
     Wraps given collate function to handle empty batches.
@@ -79,11 +73,7 @@
     return x.shape if hasattr(x, "shape") else ()
 
 
-<<<<<<< HEAD
-def dtype_safe(x: Any):
-=======
 def dtype_safe(x: Any) -> Union[torch.dtype, Type]:
->>>>>>> c89a3bfd
     """
     Exception-safe getter for ``dtype`` attribute
 
@@ -172,11 +162,7 @@
                 sample_rate=sample_rate,
                 generator=generator,
             )
-<<<<<<< HEAD
-        sample_empty_shapes = [[0, *shape_safe(x)] for x in dataset[0]]
-=======
         sample_empty_shapes = [(0, *shape_safe(x)) for x in dataset[0]]
->>>>>>> c89a3bfd
         dtypes = [dtype_safe(x) for x in dataset[0]]
         if collate_fn is None:
             collate_fn = default_collate
@@ -190,15 +176,11 @@
             dataset=dataset,
             batch_sampler=batch_sampler,
             num_workers=num_workers,
-<<<<<<< HEAD
-            collate_fn=wrap_collate_with_empty(collate_fn, sample_empty_shapes, dtypes),
-=======
             collate_fn=wrap_collate_with_empty(
                 collate_fn=collate_fn,
                 sample_empty_shapes=sample_empty_shapes,
                 dtypes=dtypes,
             ),
->>>>>>> c89a3bfd
             pin_memory=pin_memory,
             timeout=timeout,
             worker_init_fn=worker_init_fn,
