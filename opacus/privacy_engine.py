--- conflicted
+++ resolved
@@ -77,8 +77,8 @@
         """
         ModuleValidator.validate(module, raise_if_error=True)
 
-<<<<<<< HEAD
-    def get_compatible_module(self, module: nn.Module) -> nn.Module:
+    @classmethod
+    def get_compatible_module(cls, module: nn.Module) -> nn.Module:
         """
         Return a privacy engine compatible module. Also validates the module after
         running registered fixes.
@@ -87,9 +87,7 @@
         ModuleValidator.validate(module, raise_if_error=True)
         return module
 
-=======
     # TODO: add * syntax for keyword args
->>>>>>> e4ed1e39
     def make_private(
         self,
         module: nn.Module,
@@ -104,16 +102,10 @@
     ):
         distributed = type(module) is DPDDP
 
-<<<<<<< HEAD
-        module = self._prepare_model(module, batch_first, loss_reduction)
-=======
         if noise_seed and self.secure_mode:
             raise ValueError("Passing seed is prohibited in secure mode")
 
-        module = self._prepare_model(
-            module, batch_first, loss_reduction, try_fix_incompatible_modules
-        )
->>>>>>> e4ed1e39
+        module = self._prepare_model(module, batch_first, loss_reduction)
         # TODO: either validate consistent dataset or do per-dataset accounting
         data_loader = self._prepare_data_loader(
             data_loader,
@@ -163,18 +155,10 @@
     ):
         distributed = type(module) is DPDDP
 
-<<<<<<< HEAD
-        module = self._prepare_model(module, batch_first, loss_reduction)
-
-        # TODO: either validate consistent dataset or do per-dataset accounting
-        data_loader = self._prepare_data_loader(data_loader, distributed=distributed)
-=======
         if noise_seed and self.secure_mode:
             raise ValueError("Passing seed is prohibited in secure mode")
 
-        module = self._prepare_model(
-            module, batch_first, loss_reduction, try_fix_incompatible_modules
-        )
+        module = self._prepare_model(module, batch_first, loss_reduction)
 
         # TODO: either validate consistent dataset or do per-dataset accounting
         data_loader = self._prepare_data_loader(
@@ -184,7 +168,6 @@
         )
         if poisson_sampling:
             module.register_forward_pre_hook(forbid_accumulation_hook)
->>>>>>> e4ed1e39
 
         sample_rate = 1 / len(data_loader)
         expected_batch_size = int(len(data_loader.dataset) * sample_rate)
@@ -227,11 +210,7 @@
         max_grad_norm: float,
         batch_first: bool = True,
         loss_reduction: str = "mean",
-<<<<<<< HEAD
-=======
-        noise_seed: Optional[int] = None,
-        try_fix_incompatible_modules: bool = False,
->>>>>>> e4ed1e39
+        noise_seed: Optional[int] = None,
         alphas: Optional[List[float]] = None,
         sigma_min: Optional[float] = None,
         sigma_max: Optional[float] = None,
@@ -254,26 +233,14 @@
             max_grad_norm=max_grad_norm,
             batch_first=batch_first,
             loss_reduction=loss_reduction,
-<<<<<<< HEAD
-=======
             noise_seed=noise_seed,
-            try_fix_incompatible_modules=try_fix_incompatible_modules,
->>>>>>> e4ed1e39
         )
 
     def _prepare_model(
-        self,
-        module: nn.Module,
-        batch_first: bool = True,
-        loss_reduction: str = "mean",
-        try_fix_incompatible_modules: bool = False,
+        self, module: nn.Module, batch_first: bool = True, loss_reduction: str = "mean"
     ) -> GradSampleModule:
-        # (fix and) validate
-        # Note: This should have already been performed by the user in most cases
-        #       by explicitly calling `get_compatible_module()` before calling
-        #       `make_private()`.
-        if try_fix_incompatible_modules:
-            module = ModuleValidator.fix(module)
+        # Ideally, validation should have been taken care of by calling
+        # `get_compatible_module()`
         self.validate(module=module, optimizer=None, data_loader=None)
 
         # wrap
