#!/usr/bin/env python3
# Copyright (c) Facebook, Inc. and its affiliates. All Rights Reserved
import warnings
from typing import List, Optional, Union

import torch
from opacus.accountants import get_accountant
from opacus.accountants.rdp import get_noise_multiplier
from opacus.data_loader import DPDataLoader, switch_generator
from opacus.distributed import DifferentiallyPrivateDistributedDataParallel as DPDDP
from opacus.grad_sample.grad_sample_module import GradSampleModule
from opacus.optimizers import DPOptimizer, get_optimizer_class
from opacus.validators.module_validator import ModuleValidator
from torch import nn, optim
from torch.utils.data import DataLoader


def forbid_accumulation_hook(module: nn.Module, _):
    if not module.training:
        return

    for p in module.parameters():
        if hasattr(p, "grad_sample"):
            # TODO: this correspond to either not calling optimizer.step()
            # or not calling zero_grad(). Customize message
            raise ValueError(
                "Poisson sampling is not compatible with grad accumulation"
            )


class PrivacyEngine:
    def __init__(self, accountant: str = "rdp", secure_mode=False):
        """
        # TODO: Add docstring with doctest
        # - Creating PrivacyEngine and applying make_private (test_privacy_engine_class_example)
        # - Moving model to another device
        # - Virtual step

        Example:
            >>> dataloader = getfixture("demo_dataloader")  # doctest: +SKIP
            >>> criterion = nn.CrossEntropyLoss()  # doctest: +SKIP
            >>> optimizer = torch.optim.SGD(model.parameters(), lr=0.05)  # doctest: +SKIP
            >>> privacy_engine = PrivacyEngine()  # doctest: +SKIP
            >>> for i, (X, y) in enumerate(dataloader):  # doctest: +SKIP
            ...     logits = model(X)
            ...     loss = criterion(logits, y)
            ...     loss.backward()
            ...     if i % 16 == 15:
            ...         optimizer.step()  # this will call privacy engine's step()
            ...         optimizer.zero_grad()
            ...     else:
            ...         optimizer.virtual_step()  # this will call privacy engine's virtual_step()

        """
        self.accountant = get_accountant(mechanism=accountant)
        self.secure_mode = secure_mode
        self.secure_rng = None

        if self.secure_mode:
            try:
                import torchcsprng as csprng
            except ImportError as e:
                msg = (
                    "To use secure RNG, you must install the torchcsprng package! "
                    "Check out the instructions here: https://github.com/pytorch/csprng#installation"
                )
                raise ImportError(msg) from e

            self.secure_rng = csprng.create_random_device_generator("/dev/urandom")
        else:
            warnings.warn(
                "Secure RNG turned off. This is perfectly fine for experimentation as it allows "
                "for much faster training performance, but remember to turn it on and retrain "
                "one last time before production with ``secure_mode`` turned on."
            )

    def _prepare_optimizer(
        self,
        *,
        optimizer: optim.Optimizer,
        noise_multiplier: float,
        max_grad_norm: Union[float, List[float]],
        expected_batch_size: int,
        loss_reduction: str = "mean",
        noise_seed: Optional[int] = None,
        distributed: bool = False,
        clipping: str = "flat",
    ) -> DPOptimizer:
        if isinstance(optimizer, DPOptimizer):
            # TODO: lol rename optimizer optimizer optimizer
            optimizer = optimizer.optimizer

        generator = None
        if self.secure_mode:
            generator = self.secure_rng
        elif noise_seed is not None:
            generator = torch.Generator()
            generator.manual_seed(noise_seed)

        optim_class = get_optimizer_class(clipping=clipping, distributed=distributed)

        return optim_class(
            optimizer=optimizer,
            noise_multiplier=noise_multiplier,
            max_grad_norm=max_grad_norm,
            expected_batch_size=expected_batch_size,
            loss_reduction=loss_reduction,
            generator=generator,
        )

    def _prepare_data_loader(
        self,
        data_loader: DataLoader,
        poisson_sampling: bool,
        distributed: bool,
    ) -> DataLoader:
        if poisson_sampling:
            return DPDataLoader.from_data_loader(
                data_loader, generator=self.secure_rng, distributed=distributed
            )
        elif self.secure_mode:
            return switch_generator(data_loader, self.secure_rng)
        else:
            return data_loader

    def _prepare_model(
        self, module: nn.Module, batch_first: bool = True, loss_reduction: str = "mean"
    ) -> GradSampleModule:
        # Ideally, validation should have been taken care of by calling
        # `get_compatible_module()`
        self.validate(module=module, optimizer=None, data_loader=None)

        # wrap
        if isinstance(module, GradSampleModule):
            return module
        else:
            return GradSampleModule(
                module, batch_first=batch_first, loss_reduction=loss_reduction
            )

    def is_compatible(
        self,
        module: nn.Module,
        optimizer: Optional[optim.Optimizer],
        data_loader: Optional[DataLoader],
    ) -> bool:
        """
        Check if task components are compatible with DP.
        """
        return ModuleValidator.is_valid(module)

    def validate(
        self,
        module: nn.Module,
        optimizer: Optional[optim.Optimizer],
        data_loader: Optional[DataLoader],
    ):
        """
        Validate that task components are compatible with DP.
        Same as ``is_compatible()``, but raises error instead of returning bool.
        """
        ModuleValidator.validate(module, raise_if_error=True)

    @classmethod
    def get_compatible_module(cls, module: nn.Module) -> nn.Module:
        """
        Return a privacy engine compatible module. Also validates the module after
        running registered fixes.
        """
        module = ModuleValidator.fix(module)
        ModuleValidator.validate(module, raise_if_error=True)
        return module

    def make_private(
        self,
        *,
        module: nn.Module,
        optimizer: optim.Optimizer,
        data_loader: DataLoader,
        noise_multiplier: float,
        max_grad_norm: Union[float, List[float]],
        batch_first: bool = True,
        loss_reduction: str = "mean",
        noise_seed: Optional[int] = None,
        poisson_sampling: bool = True,
        clipping: str = "flat",
    ):
        if noise_seed and self.secure_mode:
            raise ValueError("Passing seed is prohibited in secure mode")

        distributed = type(module) is DPDDP

        module = self._prepare_model(module, batch_first, loss_reduction)
        if poisson_sampling:
            module.register_forward_pre_hook(forbid_accumulation_hook)

        # TODO: either validate consistent dataset or do per-dataset accounting
        data_loader = self._prepare_data_loader(
            data_loader, distributed=distributed, poisson_sampling=poisson_sampling
        )

        sample_rate = 1 / len(data_loader)
        expected_batch_size = int(len(data_loader.dataset) * sample_rate)

        optimizer = self._prepare_optimizer(
            optimizer=optimizer,
            noise_multiplier=noise_multiplier,
            max_grad_norm=max_grad_norm,
            expected_batch_size=expected_batch_size,
            loss_reduction=loss_reduction,
            noise_seed=noise_seed,
            distributed=distributed,
            clipping=clipping,
        )

        def accountant_hook(optim: DPOptimizer):
            # This works for Poisson for both single-node and distributed
            # The reason is that the sample rate is the same in both cases (but in
            # distributed mode, each node samples among a subset of the data)
            self.accountant.step(
                noise_multiplier=optim.noise_multiplier,
                sample_rate=sample_rate * optim.accumulated_iterations,
            )

        optimizer.attach_step_hook(accountant_hook)

        return module, optimizer, data_loader

    # TODO: we need a test for that
    def make_private_with_epsilon(
        self,
        module: nn.Module,
        optimizer: optim.Optimizer,
        data_loader: DataLoader,
        target_epsilon: float,
        target_delta: float,
        epochs: int,
        max_grad_norm: float,
        batch_first: bool = True,
        loss_reduction: str = "mean",
        noise_seed: Optional[int] = None,
        alphas: Optional[List[float]] = None,
        sigma_min: Optional[float] = None,
        sigma_max: Optional[float] = None,
    ):
        sample_rate = 1 / len(data_loader)

        return self.make_private(
            module=module,
            optimizer=optimizer,
            data_loader=data_loader,
            # TODO: what if the client has selected non-RDP accountant?
            noise_multiplier=get_noise_multiplier(
                target_epsilon=target_epsilon,
                target_delta=target_delta,
                sample_rate=sample_rate,
                epochs=epochs,
                alphas=alphas,
                sigma_min=sigma_min,
                sigma_max=sigma_max,
            ),
            max_grad_norm=max_grad_norm,
            batch_first=batch_first,
            loss_reduction=loss_reduction,
            noise_seed=noise_seed,
        )

<<<<<<< HEAD
    def _prepare_model(
        self, module: nn.Module, batch_first: bool = True, loss_reduction: str = "mean"
    ) -> GradSampleModule:
        # Ideally, validation should have been taken care of by calling
        # `get_compatible_module()`
        self.validate(module=module, optimizer=None, data_loader=None)

        # wrap
        if isinstance(module, GradSampleModule):
            return module
        else:
            return GradSampleModule(
                module, batch_first=batch_first, loss_reduction=loss_reduction
            )

    def _prepare_optimizer(
        self,
        optimizer: optim.Optimizer,
        noise_multiplier: float,
        max_grad_norm: float,
        expected_batch_size: int,
        loss_reduction: str = "mean",
        noise_seed: Optional[int] = None,
        distributed: bool = False,
    ) -> DPOptimizer:
        if isinstance(optimizer, DPOptimizer):
            # TODO: lol rename optimizer optimizer optimizer
            optimizer = optimizer.optimizer

        generator = None
        if self.secure_mode:
            generator = self.secure_rng
        elif noise_seed is not None:
            generator = torch.Generator()
            generator.manual_seed(noise_seed)

        if distributed:
            return DistributedDPOptimizer(
                optimizer=optimizer,
                noise_multiplier=noise_multiplier,
                max_grad_norm=max_grad_norm,
                expected_batch_size=expected_batch_size,
                loss_reduction=loss_reduction,
                generator=generator,
                secure_mode=self.secure_mode,
            )
        else:
            return DPOptimizer(
                optimizer=optimizer,
                noise_multiplier=noise_multiplier,
                max_grad_norm=max_grad_norm,
                expected_batch_size=expected_batch_size,
                loss_reduction=loss_reduction,
                generator=generator,
                secure_mode=self.secure_mode,
            )

    def _prepare_optimizer_per_layer(
        self,
        optimizer: optim.Optimizer,
        noise_multiplier: float,
        max_grad_norms: float,
        expected_batch_size: int,
        loss_reduction: str = "mean",
        noise_seed: Optional[int] = None,
        distributed: bool = False,
    ) -> DPOptimizer:
        if isinstance(optimizer, DPOptimizer):
            # TODO: lol rename optimizer optimizer optimizer
            optimizer = optimizer.optimizer

        generator = None
        if self.secure_mode:
            generator = self.secure_rng
        elif noise_seed is not None:
            generator = torch.Generator()
            generator.manual_seed(noise_seed)

        optim_class = (
            DistributedPerLayerOptimizer if distributed else DPPerLayerOptimizer
        )

        return optim_class(
            optimizer=optimizer,
            noise_multiplier=noise_multiplier,
            max_grad_norms=max_grad_norms,
            expected_batch_size=expected_batch_size,
            loss_reduction=loss_reduction,
            generator=generator,
            secure_mode=self.secure_mode,
        )

    def _prepare_data_loader(
        self,
        data_loader: DataLoader,
        distributed: bool,
        poisson_sampling: bool,
    ) -> DataLoader:
        if poisson_sampling:
            return DPDataLoader.from_data_loader(
                data_loader, generator=self.secure_rng, distributed=distributed
            )
        elif self.secure_mode:
            return switch_generator(data_loader, self.secure_rng)
        else:
            return data_loader

    # TODO: default delta value?
    def get_epsilon(self, delta, alphas=None):
        return self.accountant.get_privacy_spent(delta)[0]
=======
    def get_epsilon(self, delta):
        return self.accountant.get_epsilon(delta)
>>>>>>> 461b72fc
<|MERGE_RESOLUTION|>--- conflicted
+++ resolved
@@ -106,6 +106,7 @@
             expected_batch_size=expected_batch_size,
             loss_reduction=loss_reduction,
             generator=generator,
+            secure_mode=self.secure_mode,
         )
 
     def _prepare_data_loader(
@@ -265,118 +266,5 @@
             noise_seed=noise_seed,
         )
 
-<<<<<<< HEAD
-    def _prepare_model(
-        self, module: nn.Module, batch_first: bool = True, loss_reduction: str = "mean"
-    ) -> GradSampleModule:
-        # Ideally, validation should have been taken care of by calling
-        # `get_compatible_module()`
-        self.validate(module=module, optimizer=None, data_loader=None)
-
-        # wrap
-        if isinstance(module, GradSampleModule):
-            return module
-        else:
-            return GradSampleModule(
-                module, batch_first=batch_first, loss_reduction=loss_reduction
-            )
-
-    def _prepare_optimizer(
-        self,
-        optimizer: optim.Optimizer,
-        noise_multiplier: float,
-        max_grad_norm: float,
-        expected_batch_size: int,
-        loss_reduction: str = "mean",
-        noise_seed: Optional[int] = None,
-        distributed: bool = False,
-    ) -> DPOptimizer:
-        if isinstance(optimizer, DPOptimizer):
-            # TODO: lol rename optimizer optimizer optimizer
-            optimizer = optimizer.optimizer
-
-        generator = None
-        if self.secure_mode:
-            generator = self.secure_rng
-        elif noise_seed is not None:
-            generator = torch.Generator()
-            generator.manual_seed(noise_seed)
-
-        if distributed:
-            return DistributedDPOptimizer(
-                optimizer=optimizer,
-                noise_multiplier=noise_multiplier,
-                max_grad_norm=max_grad_norm,
-                expected_batch_size=expected_batch_size,
-                loss_reduction=loss_reduction,
-                generator=generator,
-                secure_mode=self.secure_mode,
-            )
-        else:
-            return DPOptimizer(
-                optimizer=optimizer,
-                noise_multiplier=noise_multiplier,
-                max_grad_norm=max_grad_norm,
-                expected_batch_size=expected_batch_size,
-                loss_reduction=loss_reduction,
-                generator=generator,
-                secure_mode=self.secure_mode,
-            )
-
-    def _prepare_optimizer_per_layer(
-        self,
-        optimizer: optim.Optimizer,
-        noise_multiplier: float,
-        max_grad_norms: float,
-        expected_batch_size: int,
-        loss_reduction: str = "mean",
-        noise_seed: Optional[int] = None,
-        distributed: bool = False,
-    ) -> DPOptimizer:
-        if isinstance(optimizer, DPOptimizer):
-            # TODO: lol rename optimizer optimizer optimizer
-            optimizer = optimizer.optimizer
-
-        generator = None
-        if self.secure_mode:
-            generator = self.secure_rng
-        elif noise_seed is not None:
-            generator = torch.Generator()
-            generator.manual_seed(noise_seed)
-
-        optim_class = (
-            DistributedPerLayerOptimizer if distributed else DPPerLayerOptimizer
-        )
-
-        return optim_class(
-            optimizer=optimizer,
-            noise_multiplier=noise_multiplier,
-            max_grad_norms=max_grad_norms,
-            expected_batch_size=expected_batch_size,
-            loss_reduction=loss_reduction,
-            generator=generator,
-            secure_mode=self.secure_mode,
-        )
-
-    def _prepare_data_loader(
-        self,
-        data_loader: DataLoader,
-        distributed: bool,
-        poisson_sampling: bool,
-    ) -> DataLoader:
-        if poisson_sampling:
-            return DPDataLoader.from_data_loader(
-                data_loader, generator=self.secure_rng, distributed=distributed
-            )
-        elif self.secure_mode:
-            return switch_generator(data_loader, self.secure_rng)
-        else:
-            return data_loader
-
-    # TODO: default delta value?
-    def get_epsilon(self, delta, alphas=None):
-        return self.accountant.get_privacy_spent(delta)[0]
-=======
     def get_epsilon(self, delta):
-        return self.accountant.get_epsilon(delta)
->>>>>>> 461b72fc
+        return self.accountant.get_epsilon(delta)