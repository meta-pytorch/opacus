--- conflicted
+++ resolved
@@ -34,40 +34,34 @@
 
 
 class PrivacyEngine:
-<<<<<<< HEAD
     def __init__(self, accountant: Optional[IAccountant] = None, secure_mode=False):
+        """
+        # TODO: Add docstring with doctest
+        # - Creating PrivacyEngine and applying make_private (test_privacy_engine_class_example)
+        # - Moving model to another device
+        # - Virtual step
+
+        Example:
+            >>> dataloader = getfixture("demo_dataloader")  # doctest: +SKIP
+            >>> criterion = nn.CrossEntropyLoss()  # doctest: +SKIP
+            >>> optimizer = torch.optim.SGD(model.parameters(), lr=0.05)  # doctest: +SKIP
+            >>> privacy_engine = PrivacyEngine()  # doctest: +SKIP
+            >>> for i, (X, y) in enumerate(dataloader):  # doctest: +SKIP
+            ...     logits = model(X)
+            ...     loss = criterion(logits, y)
+            ...     loss.backward()
+            ...     if i % 16 == 15:
+            ...         optimizer.step()  # this will call privacy engine's step()
+            ...         optimizer.zero_grad()
+            ...     else:
+            ...         optimizer.virtual_step()  # this will call privacy engine's virtual_step()
+
+        """
         if accountant:
             self.accountant = accountant
         else:
             self.accountant = RDPAccountant()
 
-=======
-    """
-    # TODO: Add docstring with doctest
-    # - Creating PrivacyEngine and applying make_private (test_privacy_engine_class_example)
-    # - Moving model to another device
-    # - Virtual step
-
-    Example:
-        >>> dataloader = getfixture("demo_dataloader")  # doctest: +SKIP
-        >>> criterion = nn.CrossEntropyLoss()  # doctest: +SKIP
-        >>> optimizer = torch.optim.SGD(model.parameters(), lr=0.05)  # doctest: +SKIP
-        >>> privacy_engine = PrivacyEngine()  # doctest: +SKIP
-        >>> for i, (X, y) in enumerate(dataloader):  # doctest: +SKIP
-        ...     logits = model(X)
-        ...     loss = criterion(logits, y)
-        ...     loss.backward()
-        ...     if i % 16 == 15:
-        ...         optimizer.step()  # this will call privacy engine's step()
-        ...         optimizer.zero_grad()
-        ...     else:
-        ...         optimizer.virtual_step()  # this will call privacy engine's virtual_step()
-
-    """
-
-    def __init__(self, secure_mode=False):
-        self.accountant = RDPAccountant()
->>>>>>> 1b44a543
         self.secure_mode = secure_mode
         self.secure_rng = None
 
