--- conflicted
+++ resolved
@@ -30,17 +30,7 @@
 logger = logging.getLogger(__name__)
 logger.disabled = True
 
-<<<<<<< HEAD
-<<<<<<< HEAD
-
-class KF_DPOptimizerFastGradientClipping(
-    DPOptimizerFastGradientClipping, KF_DPOptimizer
-):
-=======
-=======
->>>>>>> f23c685c
 class KF_DPOptimizerFastGradientClipping(DPOptimizerFastGradientClipping, KF_DPOptimizer):
->>>>>>> f23c685cc2615a6aa74baa97f4f291f11cf40724
     def __init__(
         self,
         optimizer: Optimizer,
